--- conflicted
+++ resolved
@@ -37,14 +37,8 @@
 
 [options.extras_require]
 test =
-<<<<<<< HEAD
     pytest==7.1.2
-    coverage
-=======
-    pytest
     coverage==6.3.2
->>>>>>> 3434bb4b
-
 
 # Tests and coverage configuration ---------------------------------------------
 
@@ -89,12 +83,7 @@
 [testenv]
 usedevelop=true
 deps =
-<<<<<<< HEAD
-  coverage
   pytest==7.1.2
-=======
   coverage==6.3.2
-  pytest
->>>>>>> 3434bb4b
 commands =
   python -m coverage run --rcfile {toxinidir}/setup.cfg -m pytest -v {posargs}